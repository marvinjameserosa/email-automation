--- conflicted
+++ resolved
@@ -2,14 +2,8 @@
 
 export default function Home() {
   return (
-<<<<<<< HEAD
-    <>
-      <h1>Welcomee to Automail</h1>
-    </>
-=======
     <main className="p-4">
       <TemplateEditor />
     </main>
->>>>>>> cb8d2a2a
   );
 }